--- conflicted
+++ resolved
@@ -46,12 +46,8 @@
     // Prepare glyph_brush
     let inconsolata: &[u8] = include_bytes!("Inconsolata-Regular.ttf");
     let mut glyph_brush = GlyphBrushBuilder::using_font_bytes(inconsolata)
-<<<<<<< HEAD
         .expect("Load fonts")
-        .build(&mut device, render_format);
-=======
         .build(&device, render_format);
->>>>>>> c4cc9c3d
 
     // Render loop
     window.request_redraw();
