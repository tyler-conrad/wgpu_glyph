--- conflicted
+++ resolved
@@ -11,11 +11,7 @@
 readme = "README.md"
 
 [dependencies]
-<<<<<<< HEAD
-wgpu = { version = "0.3", git = "https://github.com/gfx-rs/wgpu-rs", rev = "ed2c67f762970d0099c1e6c6e078fb645afbf964" }
-=======
 wgpu = "0.4"
->>>>>>> 34a14028
 glyph_brush = "0.6"
 log = "0.4"
 
